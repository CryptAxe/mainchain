--- conflicted
+++ resolved
@@ -121,14 +121,14 @@
     return DecodeBase58(str.c_str(), vchRet);
 }
 
-bool CBitcoinAddress::GetKeyID(CKeyID& keyID) const		
- {		
-     if (!IsValid() || vchVersion != Params().Base58Prefix(CChainParams::PUBKEY_ADDRESS))		
-         return false;		
-     uint160 id;		
-     memcpy(&id, vchData.data(), 20);		
-     keyID = CKeyID(id);		
-     return true;		
+bool CBitcoinAddress::GetKeyID(CKeyID& keyID) const
+ {
+     if (!IsValid() || vchVersion != Params().Base58Prefix(CChainParams::PUBKEY_ADDRESS))
+         return false;
+     uint160 id;
+     memcpy(&id, vchData.data(), 20);
+     keyID = CKeyID(id);
+     return true;
  }
 
  bool CBitcoinAddress::IsValid() const
@@ -237,63 +237,6 @@
 }
 
 bool CSidechainAddress::Set(const CKeyID& id)
-<<<<<<< HEAD
-{
-    SetData(Params().Base58Prefix(CChainParams::SIDECHAIN_PUBKEY_ADDRESS), &id, 20);
-    return true;
-}
-
-bool CSidechainAddress::Set(const CScriptID& id)
-{
-    SetData(Params().Base58Prefix(CChainParams::SIDECHAIN_SCRIPT_ADDRESS), &id, 20);
-    return true;
-}
-
-bool CSidechainAddress::IsValid() const
-{
-    return IsValid(Params());
-}
-
-bool CSidechainAddress::IsValid(const CChainParams& params) const
-{
-    bool fCorrectSize = vchData.size() == 20;
-    bool fKnownVersion = vchVersion == params.Base58Prefix(CChainParams::SIDECHAIN_PUBKEY_ADDRESS) ||
-            vchVersion == params.Base58Prefix(CChainParams::SIDECHAIN_SCRIPT_ADDRESS);
-    return fCorrectSize && fKnownVersion;
-}
-
-CTxDestination CSidechainAddress::Get() const
-{
-    if (!IsValid())
-        return CNoDestination();
-    uint160 id;
-    memcpy(&id, &vchData[0], 20);
-    if (vchVersion == Params().Base58Prefix(CChainParams::SIDECHAIN_PUBKEY_ADDRESS))
-        return CKeyID(id);
-    else if (vchVersion == Params().Base58Prefix(CChainParams::SIDECHAIN_SCRIPT_ADDRESS))
-        return CScriptID(id);
-    else
-        return CNoDestination();
-}
-
-bool CSidechainAddress::GetKeyID(CKeyID& keyID) const
-{
-    if (!IsValid() || vchVersion != Params().Base58Prefix(CChainParams::SIDECHAIN_PUBKEY_ADDRESS))
-        return false;
-    uint160 id;
-    memcpy(&id, &vchData[0], 20);
-    keyID = CKeyID(id);
-    return true;
-}
-
-bool CSidechainAddress::IsScript() const
-{
-    return IsValid() && vchVersion == Params().Base58Prefix(CChainParams::SIDECHAIN_SCRIPT_ADDRESS);
-}
-
-namespace
-=======
->>>>>>> 345d7dd8
 {
     SetData(Params().Base58Prefix(CChainParams::SIDECHAIN_PUBKEY_ADDRESS), &id, 20);
     return true;
