--- conflicted
+++ resolved
@@ -690,29 +690,15 @@
 
 #ifdef ENABLE_WALLET
     // Create and send the transaction
-<<<<<<< HEAD
-=======
     std::string strError;
     if (vpwallets.empty()){
         strError = "Error: no wallets are available";
         throw JSONRPCError(RPC_WALLET_ERROR, strError);
     }
->>>>>>> 345d7dd8
     std::vector<CRecipient> vecSend;
     CRecipient recipient = {CScript() << OP_0, nAmount, false};
     vecSend.push_back(recipient);
 
-<<<<<<< HEAD
-    LOCK2(cs_main, pwalletMain->cs_wallet);
-
-    CWalletTx wtx;
-    CReserveKey reservekey(pwalletMain);
-    CAmount nFeeRequired;
-    std::string strError;
-    int nChangePosRet = -1;
-    if (!pwalletMain->CreateTransaction(vecSend, wtx, reservekey, nFeeRequired, nChangePosRet, strError)) {
-        if (nAmount + nFeeRequired > pwalletMain->GetBalance())
-=======
     LOCK2(cs_main, vpwallets[0]->cs_wallet);
 
     CWalletTx wtx;
@@ -723,16 +709,11 @@
     CCoinControl cc;
     if (!vpwallets[0]->CreateTransaction(vecSend, wtx, reservekey, nFeeRequired, nChangePosRet, strError, cc)) {
         if (nAmount + nFeeRequired > vpwallets[0]->GetBalance())
->>>>>>> 345d7dd8
             strError = strprintf("Error: This transaction requires a transaction fee of at least %s", FormatMoney(nFeeRequired));
         throw JSONRPCError(RPC_WALLET_ERROR, strError);
     }
     CValidationState state;
-<<<<<<< HEAD
-    if (!pwalletMain->CommitTransaction(wtx, reservekey, g_connman.get(), state)) {
-=======
     if (!vpwallets[0]->CommitTransaction(wtx, reservekey, g_connman.get(), state)) {
->>>>>>> 345d7dd8
         strError = strprintf("Error: The transaction was rejected! Reason given: %s", state.GetRejectReason());
         throw JSONRPCError(RPC_WALLET_ERROR, strError);
     }
@@ -760,8 +741,6 @@
             + HelpExampleRpc("listsidechaindeposits", "\"nsidechain\"")
             );
 
-<<<<<<< HEAD
-=======
 #ifdef ENABLE_WALLET
     // Check for active wallet
     std::string strError;
@@ -771,7 +750,6 @@
     }
 #endif
 
->>>>>>> 345d7dd8
     // Is nSidechain valid?
     uint8_t nSidechain = std::stoi(request.params[0].getValStr());
     if (!IsSidechainNumberValid(nSidechain))
@@ -789,23 +767,15 @@
     std::set<uint256> setTxids;
     setTxids.insert(txid);
 
-<<<<<<< HEAD
-=======
     // TODO needed?
->>>>>>> 345d7dd8
     LOCK(cs_main);
 
     // Get deposit output
     CBlockIndex* pblockindex = NULL;
-<<<<<<< HEAD
-    CCoins coins;
-    if (pcoinsTip->GetCoins(txid, coins) && coins.nHeight > 0 && coins.nHeight <= chainActive.Height())
-=======
     Coin coins;
     COutPoint c;
     c.hash = txid;
     if (pcoinsTip->GetCoin(c, coins) && coins.nHeight > 0 && coins.nHeight <= chainActive.Height())
->>>>>>> 345d7dd8
         pblockindex = chainActive[coins.nHeight];
 
     if (pblockindex == NULL)
@@ -838,11 +808,7 @@
     GetSidechainValues(deposit.tx, amtSidechainUTXO, amtUserInput, amtReturning, amtWithdrawn);
 
     std::vector<COutput> vSidechainCoins;
-<<<<<<< HEAD
-    pwalletMain->AvailableSidechainCoins(vSidechainCoins, nSidechain);
-=======
     vpwallets[0]->AvailableSidechainCoins(vSidechainCoins, nSidechain);
->>>>>>> 345d7dd8
 
     amtSidechainUTXO = 0;
     for (const COutput& output : vSidechainCoins)
@@ -1078,29 +1044,6 @@
 }
 
 static const CRPCCommand commands[] =
-<<<<<<< HEAD
-{ //  category              name                        actor (function)            okSafeMode
-  //  --------------------- ------------------------    -----------------------     ----------
-    { "control",            "getinfo",                  &getinfo,                   true,  {} }, /* uses wallet if enabled */
-    { "control",            "getmemoryinfo",            &getmemoryinfo,             true,  {"mode"} },
-    { "util",               "validateaddress",          &validateaddress,           true,  {"address"} }, /* uses wallet if enabled */
-    { "util",               "createmultisig",           &createmultisig,            true,  {"nrequired","keys"} },
-    { "util",               "verifymessage",            &verifymessage,             true,  {"address","signature","message"} },
-    { "util",               "signmessagewithprivkey",   &signmessagewithprivkey,    true,  {"privkey","message"} },
-
-    /* Not shown in help */
-    { "hidden",             "setmocktime",              &setmocktime,               true,  {"timestamp"}},
-    { "hidden",             "echo",                     &echo,                      true,  {"arg0","arg1","arg2","arg3","arg4","arg5","arg6","arg7","arg8","arg9"}},
-    { "hidden",             "echojson",                 &echo,                      true,  {"arg0","arg1","arg2","arg3","arg4","arg5","arg6","arg7","arg8","arg9"}},
-    { "hidden",             "logging",                  &logging,                   true,  {"include", "exclude"}},
-
-    /* Used by sidechain (not shown in help) */
-    { "hidden",             "createcriticaldatatx",     &createcriticaldatatx,      false, {"amount", "crticalhash", "address"}},
-    { "hidden",             "listsidechaindeposits",    &listsidechaindeposits,     false, {"nsidechain"}},
-    { "hidden",             "receivewtprime",           &receivewtprime,            false, {"nsidechain","rawtx"}},
-    { "hidden",             "receivewtprimeupdate",     &receivewtprimeupdate,      false, {"height","update"}},
-    { "hidden",             "getbmmproof",              &getbmmproof,               false, {"blockhash", "criticalhash"}},
-=======
 { //  category              name                      actor (function)         argNames
   //  --------------------- ------------------------  -----------------------  ----------
     { "control",            "getmemoryinfo",          &getmemoryinfo,          {"mode"} },
@@ -1122,7 +1065,6 @@
     { "hidden",             "receivewtprime",           &receivewtprime,            {"nsidechain","rawtx"}},
     { "hidden",             "receivewtprimeupdate",     &receivewtprimeupdate,      {"height","update"}},
     { "hidden",             "getbmmproof",              &getbmmproof,               {"blockhash", "criticalhash"}},
->>>>>>> 345d7dd8
 };
 
 void RegisterMiscRPCCommands(CRPCTable &t)
