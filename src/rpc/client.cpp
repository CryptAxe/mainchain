// Copyright (c) 2010 Satoshi Nakamoto
// Copyright (c) 2009-2017 The Bitcoin Core developers
// Distributed under the MIT software license, see the accompanying
// file COPYING or http://www.opensource.org/licenses/mit-license.php.

#include <rpc/client.h>
#include <rpc/protocol.h>
#include <util.h>

#include <set>
#include <stdint.h>

class CRPCConvertParam
{
public:
    std::string methodName; //!< method whose params want conversion
    int paramIdx;           //!< 0-based idx of param to convert
    std::string paramName;  //!< parameter name
};

/**
 * Specify a (method, idx, name) here if the argument is a non-string RPC
 * argument and needs to be converted from JSON.
 *
 * @note Parameter indexes start from 0.
 */
static const CRPCConvertParam vRPCConvertParams[] =
{
    { "setmocktime", 0, "timestamp" },
    { "generate", 0, "nblocks" },
    { "generate", 1, "maxtries" },
    { "generatetoaddress", 0, "nblocks" },
    { "generatetoaddress", 2, "maxtries" },
    { "getnetworkhashps", 0, "nblocks" },
    { "getnetworkhashps", 1, "height" },
    { "sendtoaddress", 1, "amount" },
    { "sendtoaddress", 4, "subtractfeefromamount" },
    { "sendtoaddress", 5 , "replaceable" },
    { "sendtoaddress", 6 , "conf_target" },
    { "settxfee", 0, "amount" },
    { "getreceivedbyaddress", 1, "minconf" },
    { "getreceivedbyaccount", 1, "minconf" },
    { "listreceivedbyaddress", 0, "minconf" },
    { "listreceivedbyaddress", 1, "include_empty" },
    { "listreceivedbyaddress", 2, "include_watchonly" },
    { "listreceivedbyaccount", 0, "minconf" },
    { "listreceivedbyaccount", 1, "include_empty" },
    { "listreceivedbyaccount", 2, "include_watchonly" },
    { "getbalance", 1, "minconf" },
    { "getbalance", 2, "include_watchonly" },
    { "getblockhash", 0, "height" },
    { "waitforblockheight", 0, "height" },
    { "waitforblockheight", 1, "timeout" },
    { "waitforblock", 1, "timeout" },
    { "waitfornewblock", 0, "timeout" },
    { "move", 2, "amount" },
    { "move", 3, "minconf" },
    { "sendfrom", 2, "amount" },
    { "sendfrom", 3, "minconf" },
    { "listtransactions", 1, "count" },
    { "listtransactions", 2, "skip" },
    { "listtransactions", 3, "include_watchonly" },
    { "listaccounts", 0, "minconf" },
    { "listaccounts", 1, "include_watchonly" },
    { "walletpassphrase", 1, "timeout" },
    { "getblocktemplate", 0, "template_request" },
    { "listsinceblock", 1, "target_confirmations" },
    { "listsinceblock", 2, "include_watchonly" },
    { "listsinceblock", 3, "include_removed" },
    { "sendmany", 1, "amounts" },
    { "sendmany", 2, "minconf" },
    { "sendmany", 4, "subtractfeefrom" },
    { "sendmany", 5 , "replaceable" },
    { "sendmany", 6 , "conf_target" },
    { "addmultisigaddress", 0, "nrequired" },
    { "addmultisigaddress", 1, "keys" },
    { "createmultisig", 0, "nrequired" },
    { "createmultisig", 1, "keys" },
    { "listunspent", 0, "minconf" },
    { "listunspent", 1, "maxconf" },
    { "listunspent", 2, "addresses" },
    { "listunspent", 3, "include_unsafe" },
    { "listunspent", 4, "query_options" },
    { "getblock", 1, "verbosity" },
    { "getblock", 1, "verbose" },
    { "getblockheader", 1, "verbose" },
    { "getchaintxstats", 0, "nblocks" },
    { "gettransaction", 1, "include_watchonly" },
    { "getrawtransaction", 1, "verbose" },
    { "createrawtransaction", 0, "inputs" },
    { "createrawtransaction", 1, "outputs" },
    { "createrawtransaction", 2, "locktime" },
    { "createrawtransaction", 3, "replaceable" },
    { "decoderawtransaction", 1, "iswitness" },
    { "signrawtransaction", 1, "prevtxs" },
    { "signrawtransaction", 2, "privkeys" },
    { "sendrawtransaction", 1, "allowhighfees" },
    { "combinerawtransaction", 0, "txs" },
    { "fundrawtransaction", 1, "options" },
    { "fundrawtransaction", 2, "iswitness" },
    { "gettxout", 1, "n" },
    { "gettxout", 2, "include_mempool" },
    { "gettxoutproof", 0, "txids" },
    { "lockunspent", 0, "unlock" },
    { "lockunspent", 1, "transactions" },
    { "importprivkey", 2, "rescan" },
    { "importaddress", 2, "rescan" },
    { "importaddress", 3, "p2sh" },
    { "importpubkey", 2, "rescan" },
    { "importmulti", 0, "requests" },
    { "importmulti", 1, "options" },
    { "verifychain", 0, "checklevel" },
    { "verifychain", 1, "nblocks" },
    { "pruneblockchain", 0, "height" },
    { "keypoolrefill", 0, "newsize" },
    { "getrawmempool", 0, "verbose" },
    { "estimatefee", 0, "nblocks" },
    { "estimatesmartfee", 0, "conf_target" },
    { "estimaterawfee", 0, "conf_target" },
    { "estimaterawfee", 1, "threshold" },
    { "prioritisetransaction", 1, "dummy" },
    { "prioritisetransaction", 2, "fee_delta" },
    { "setban", 2, "bantime" },
    { "setban", 3, "absolute" },
    { "setnetworkactive", 0, "state" },
    { "getmempoolancestors", 1, "verbose" },
    { "getmempooldescendants", 1, "verbose" },
    { "bumpfee", 1, "options" },
    { "logging", 0, "include" },
    { "logging", 1, "exclude" },
    { "disconnectnode", 1, "nodeid" },
<<<<<<< HEAD
=======
    { "addwitnessaddress", 1, "p2sh" },
    { "createbribe", 0, "amount" },
    { "createbribe", 1, "height" },
>>>>>>> 345d7dd8
    { "createcriticaldatatx", 0, "amount" },
    { "createcriticaldatatx", 1, "height" },
    { "listsidechaindeposits", 0, "nsidechain" },
    { "receivewtprime", 0, "nsidechain" },
    { "receivewtprimeupdate", 0, "height" },
    { "receivewtprimeupdate", 1, "update" },
    // Echo with conversion (For testing only)
    { "echojson", 0, "arg0" },
    { "echojson", 1, "arg1" },
    { "echojson", 2, "arg2" },
    { "echojson", 3, "arg3" },
    { "echojson", 4, "arg4" },
    { "echojson", 5, "arg5" },
    { "echojson", 6, "arg6" },
    { "echojson", 7, "arg7" },
    { "echojson", 8, "arg8" },
    { "echojson", 9, "arg9" },
    { "rescanblockchain", 0, "start_height"},
    { "rescanblockchain", 1, "stop_height"},
};

class CRPCConvertTable
{
private:
    std::set<std::pair<std::string, int>> members;
    std::set<std::pair<std::string, std::string>> membersByName;

public:
    CRPCConvertTable();

    bool convert(const std::string& method, int idx) {
        return (members.count(std::make_pair(method, idx)) > 0);
    }
    bool convert(const std::string& method, const std::string& name) {
        return (membersByName.count(std::make_pair(method, name)) > 0);
    }
};

CRPCConvertTable::CRPCConvertTable()
{
    const unsigned int n_elem =
        (sizeof(vRPCConvertParams) / sizeof(vRPCConvertParams[0]));

    for (unsigned int i = 0; i < n_elem; i++) {
        members.insert(std::make_pair(vRPCConvertParams[i].methodName,
                                      vRPCConvertParams[i].paramIdx));
        membersByName.insert(std::make_pair(vRPCConvertParams[i].methodName,
                                            vRPCConvertParams[i].paramName));
    }
}

static CRPCConvertTable rpcCvtTable;

/** Non-RFC4627 JSON parser, accepts internal values (such as numbers, true, false, null)
 * as well as objects and arrays.
 */
UniValue ParseNonRFCJSONValue(const std::string& strVal)
{
    UniValue jVal;
    if (!jVal.read(std::string("[")+strVal+std::string("]")) ||
        !jVal.isArray() || jVal.size()!=1)
        throw std::runtime_error(std::string("Error parsing JSON:")+strVal);
    return jVal[0];
}

UniValue RPCConvertValues(const std::string &strMethod, const std::vector<std::string> &strParams)
{
    UniValue params(UniValue::VARR);

    for (unsigned int idx = 0; idx < strParams.size(); idx++) {
        const std::string& strVal = strParams[idx];

        if (!rpcCvtTable.convert(strMethod, idx)) {
            // insert string value directly
            params.push_back(strVal);
        } else {
            // parse string as JSON, insert bool/number/object/etc. value
            params.push_back(ParseNonRFCJSONValue(strVal));
        }
    }

    return params;
}

UniValue RPCConvertNamedValues(const std::string &strMethod, const std::vector<std::string> &strParams)
{
    UniValue params(UniValue::VOBJ);

    for (const std::string &s: strParams) {
        size_t pos = s.find("=");
        if (pos == std::string::npos) {
            throw(std::runtime_error("No '=' in named argument '"+s+"', this needs to be present for every argument (even if it is empty)"));
        }

        std::string name = s.substr(0, pos);
        std::string value = s.substr(pos+1);

        if (!rpcCvtTable.convert(strMethod, name)) {
            // insert string value directly
            params.pushKV(name, value);
        } else {
            // parse string as JSON, insert bool/number/object/etc. value
            params.pushKV(name, ParseNonRFCJSONValue(value));
        }
    }

    return params;
}<|MERGE_RESOLUTION|>--- conflicted
+++ resolved
@@ -129,12 +129,9 @@
     { "logging", 0, "include" },
     { "logging", 1, "exclude" },
     { "disconnectnode", 1, "nodeid" },
-<<<<<<< HEAD
-=======
     { "addwitnessaddress", 1, "p2sh" },
     { "createbribe", 0, "amount" },
     { "createbribe", 1, "height" },
->>>>>>> 345d7dd8
     { "createcriticaldatatx", 0, "amount" },
     { "createcriticaldatatx", 1, "height" },
     { "listsidechaindeposits", 0, "nsidechain" },
